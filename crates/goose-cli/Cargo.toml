[package]
name = "goose-cli"
version.workspace = true
edition.workspace = true
authors.workspace = true
license.workspace = true
repository.workspace = true
description.workspace = true

[[bin]]
name = "goose"
path = "src/main.rs"

[dependencies]
goose = { path = "../goose" }
goose-mcp = { path = "../goose-mcp" }
mcp-client = { path = "../mcp-client" }
mcp-server = { path = "../mcp-server" }
mcp-core = { path = "../mcp-core" }
clap = { version = "4.4", features = ["derive"] }
cliclack = "0.3.5"
console = "0.15.8"
ctrlc = "3.4.2"
bat = "0.24.0"
uuid = { version = "1.0", features = ["v4"] }
regex = "1.11.1"
anyhow = "1.0"
serde_json = "1.0"
tokio = { version = "1.0", features = ["full"] }
futures = "0.3"
serde = { version = "1.0", features = ["derive"] }  # For serialization
serde_yaml = "0.9"
dirs = "4.0"
strum = "0.26"
strum_macros = "0.26"
reqwest = { version = "0.12.9", features = [
        "rustls-tls",
        "json",
        "cookies",
        "gzip",
        "brotli",
        "deflate",
        "zstd",
        "charset",
        "http2",
        "stream"
    ], default-features = false }
rand = "0.8.5"
async-trait = "0.1"
rustyline = "15.0.0"
rust_decimal = "1.36.0"
rust_decimal_macros = "1.36.0"
<<<<<<< HEAD
tracing = "0.1"
chrono = "0.4"
parking_lot = "0.12.3"
tracing-subscriber = { version = "0.3", features = ["env-filter", "fmt", "json", "time"] }
tracing-appender = "0.2"
=======
tracing = "0.1.41"
>>>>>>> d52e2e01

[dev-dependencies]
tempfile = "3"
temp-env = { version = "0.3.6", features = ["async_closure"] }
test-case = "3.3"
tokio = { version = "1.0", features = ["rt", "macros"] }<|MERGE_RESOLUTION|>--- conflicted
+++ resolved
@@ -50,15 +50,11 @@
 rustyline = "15.0.0"
 rust_decimal = "1.36.0"
 rust_decimal_macros = "1.36.0"
-<<<<<<< HEAD
 tracing = "0.1"
 chrono = "0.4"
 parking_lot = "0.12.3"
 tracing-subscriber = { version = "0.3", features = ["env-filter", "fmt", "json", "time"] }
 tracing-appender = "0.2"
-=======
-tracing = "0.1.41"
->>>>>>> d52e2e01
 
 [dev-dependencies]
 tempfile = "3"
