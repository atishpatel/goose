--- conflicted
+++ resolved
@@ -11,11 +11,8 @@
 use crate::profile::provider_helper::set_provider_config;
 use crate::profile::provider_helper::PROVIDER_OPEN_AI;
 use crate::prompt::cliclack::CliclackPrompt;
+use crate::prompt::rustyline::RustylinePrompt;
 use crate::prompt::prompt::Prompt;
-<<<<<<< HEAD
-use crate::prompt::rustyline::RustylinePrompt;
-=======
->>>>>>> e0d8571a
 use crate::session::session::Session;
 use crate::session::session_file::ensure_session_dir;
 
@@ -34,8 +31,7 @@
     // TODO: Odd to be prepping the provider rather than having that done in the agent?
     let provider = factory::get_provider(provider_config).unwrap();
     let agent = Box::new(Agent::new(provider));
-<<<<<<< HEAD
-    let prompt = match std::env::var("GOOSE_INPUT") {
+    let mut prompt = match std::env::var("GOOSE_INPUT") {
         Ok(val) => match val.as_str() {
             "cliclack" => Box::new(CliclackPrompt::new()) as Box<dyn Prompt>,
             "rustyline" => Box::new(RustylinePrompt::new()) as Box<dyn Prompt>,
@@ -43,8 +39,6 @@
         },
         Err(_) => Box::new(RustylinePrompt::new()),
     };
-=======
-    let mut prompt = Box::new(CliclackPrompt::new());
 
     prompt.render(Box::new(Message::assistant().with_text(format!(
         r#"Stretching wings...
@@ -55,7 +49,6 @@
         loaded_profile.model,
         session_file.display()
     ))));
->>>>>>> e0d8571a
 
     Box::new(Session::new(agent, prompt, session_file))
 }
