--- conflicted
+++ resolved
@@ -1,12 +1,8 @@
 use anyhow::Result;
 use goose::key_manager::{get_keyring_secret, KeyRetrievalStrategy};
 use goose::providers::configs::{
-<<<<<<< HEAD
-    AnthropicProviderConfig, DatabricksAuth, DatabricksProviderConfig, GoogleProviderConfig,
-=======
-    AnthropicProviderConfig, DatabricksAuth, DatabricksProviderConfig, ModelConfig,
->>>>>>> 13cd2985
-    OllamaProviderConfig, OpenAiProviderConfig, ProviderConfig,
+    AnthropicProviderConfig, DatabricksAuth, DatabricksProviderConfig, OllamaProviderConfig, ModelConfig,
+    OpenAiProviderConfig, ProviderConfig,
 };
 use serde::{Deserialize, Serialize};
 use std::collections::HashMap;
@@ -129,18 +125,6 @@
                 model: model_config,
             })
         }
-        "google" => {
-            let api_key = get_keyring_secret("GOOGLE_API_KEY", KeyRetrievalStrategy::Both)
-                .expect("GOOGLE_API_KEY not available in env or the keychain\nSet an env var or rerun `goose configure`");
-
-            ProviderConfig::Google(GoogleProviderConfig {
-                host: "https://generativelanguage.googleapis.com".to_string(), // Default Anthropic API endpoint
-                api_key,
-                model,
-                temperature: None,
-                max_tokens: None,
-            })
-        }
         _ => panic!("Invalid provider name"),
     }
 }
