from contextlib import nullcontext
import traceback
from pathlib import Path
from typing import Any, Dict, List, Optional

from exchange import Message, ToolResult, ToolUse, Text
from rich import print
from rich.markdown import Markdown
from rich.panel import Panel
from rich.status import Status

from goose.cli.config import ensure_config, session_path, LOG_PATH
from goose._logger import get_logger, setup_logging
from goose.cli.prompt.goose_prompt_session import GoosePromptSession
from goose.cli.session_notifier import SessionNotifier
from goose.profile import Profile
from goose.toolkit.language_server import LanguageServerCoordinator
from goose.utils import droid, load_plugins
from goose.utils._cost_calculator import get_total_cost_message
from goose.utils._create_exchange import create_exchange
from goose.utils.session_file import read_or_create_file, save_latest_session

RESUME_MESSAGE = "I see we were interrupted. How can I help you?"


def load_provider() -> str:
    # We try to infer a provider, by going in order of what will auth
    providers = load_plugins(group="exchange.provider")
    for provider, cls in providers.items():
        try:
            cls.from_env()
            print(Panel(f"[green]Detected an available provider: [/]{provider}"))
            return provider
        except Exception:
            pass
    else:
        # TODO link to auth docs
        print(
            Panel(
                "[red]Could not authenticate any providers[/]\n"
                + "Returning a default pointing to openai, but you will need to set an API token env variable."
            )
        )
        return "openai"


def load_profile(name: Optional[str]) -> Profile:
    _, profile = ensure_config(name)
    return profile


class Session:
    """A session handler for managing interactions between a user and the Goose exchange

    This class encapsulates the entire user interaction cycle, from input prompt to response handling,
    including interruptions and error management.
    """

    def __init__(
        self,
        name: Optional[str] = None,
        profile: Optional[str] = None,
        plan: Optional[dict] = None,
        log_level: Optional[str] = "INFO",
        **kwargs: Dict[str, Any],
    ) -> None:
        if name is None:
            self.name = droid()
        else:
            self.name = name
        self.profile_name = profile
        self.prompt_session = GoosePromptSession()
        self.status_indicator = Status("", spinner="dots")
        self.notifier = SessionNotifier(self.status_indicator)
        self.profile = load_profile(profile)

<<<<<<< HEAD
        self.exchange = build_exchange(profile=self.profile, notifier=self.notifier)

        if name is not None and self.session_file_path.exists():
            messages = self.load_session()

            if messages and messages[-1].role == "user":
                if type(messages[-1].content[-1]) is Text:
                    # remove the last user message
                    messages.pop()
                elif type(messages[-1].content[-1]) is ToolResult:
                    # if we remove this message, we would need to remove
                    # the previous assistant message as well. instead of doing
                    # that, we just add a new assistant message to prompt the user
                    messages.append(Message.assistant(RESUME_MESSAGE))
            if messages and type(messages[-1].content[-1]) is ToolUse:
                # remove the last request for a tool to be used
                messages.pop()
=======
        self.exchange = create_exchange(profile=load_profile(profile), notifier=self.notifier)
        setup_logging(log_file_directory=LOG_PATH, log_level=log_level)
>>>>>>> 8276e9b0

        self.exchange.messages.extend(self._get_initial_messages())

        if len(self.exchange.messages) == 0 and plan:
            self.setup_plan(plan=plan)

        self.prompt_session = GoosePromptSession()

    def _get_initial_messages(self) -> List[Message]:
        messages = self.load_session()

        if messages and messages[-1].role == "user":
            if type(messages[-1].content[-1]) is Text:
                # remove the last user message
                messages.pop()
            elif type(messages[-1].content[-1]) is ToolResult:
                # if we remove this message, we would need to remove
                # the previous assistant message as well. instead of doing
                # that, we just add a new assistant message to prompt the user
                messages.append(Message.assistant(RESUME_MESSAGE))
        if messages and type(messages[-1].content[-1]) is ToolUse:
            # remove the last request for a tool to be used
            messages.pop()

            # add a new assistant text message to prompt the user
            messages.append(Message.assistant(RESUME_MESSAGE))
        return messages

    def setup_plan(self, plan: dict) -> None:
        if len(self.exchange.messages):
            raise ValueError("The plan can only be set on an empty session.")
        self.exchange.messages.append(Message.user(plan["kickoff_message"]))
        tasks = []
        if "tasks" in plan:
            tasks = [dict(description=task, status="planned") for task in plan["tasks"]]

        plan_tool_use = ToolUse(id="initialplan", name="update_plan", parameters=dict(tasks=tasks))
        self.exchange.add_tool_use(plan_tool_use)

    def setup_language_server(self) -> None:
        if "language_server" not in [t.name for t in self.profile.toolkits]:
            return nullcontext

        return LanguageServerCoordinator.get_instance().language_server_client.start_servers

    def process_first_message(self) -> Optional[Message]:
        # Get a first input unless it has been specified, such as by a plan
        if len(self.exchange.messages) == 0 or self.exchange.messages[-1].role == "assistant":
            user_input = self.prompt_session.get_user_input()
            if user_input.to_exit():
                return None
            return Message.user(text=user_input.text)
        return self.exchange.messages.pop()

    def single_pass(self, initial_message: str) -> None:
        """
        Handles a single input message and processes a reply
        without entering a loop for additional inputs.

        Args:
            initial_message (str): The initial user message to process.
        """
        profile = self.profile_name or "default"
        print(f"[dim]starting session | name:[cyan]{self.name}[/]  profile:[cyan]{profile}[/]")
        print(f"[dim]saving to {self.session_file_path}")
        print()

        # Process initial message
        message = Message.user(initial_message)

        self.exchange.add(message)
        self.reply()  # Process the user message

        save_latest_session(self.session_file_path, self.exchange.messages)
        print()  # Print a newline for separation.

        print(f"[dim]ended run | name:[cyan]{self.name}[/]  profile:[cyan]{profile}[/]")
        print(f"[dim]to resume: [magenta]goose session resume {self.name} --profile {profile}[/][/]")

    def run(self) -> None:
        """
        Runs the main loop to handle user inputs and responses.
        Continues until an empty string is returned from the prompt.
        """
        print(f"[dim]starting session | name:[cyan]{self.name}[/]  profile:[cyan]{self.profile_name or 'default'}[/]")
        print(f"[dim]saving to {self.session_file_path}")
        print()
        message = self.process_first_message()
<<<<<<< HEAD
        with self.setup_language_server()() as _:
            while message:  # Loop until no input (empty string).
                self.notifier.start()
                try:
                    self.exchange.add(message)
                    self.reply()  # Process the user message.
                except KeyboardInterrupt:
                    self.interrupt_reply()
                except Exception:
                    # rewind to right before the last user message
                    self.exchange.rewind()
                    print(traceback.format_exc())
                    print(
                        "\n[red]The error above was an exception we were not able to handle.\n\n[/]"
                        + "These errors are often related to connection or authentication\n"
                        + "We've removed the conversation up to the most recent user message"
                        + " - [yellow]depending on the error you may be able to continue[/]"
                    )
                self.notifier.stop()

                print()  # Print a newline for separation.
                user_input = self.prompt_session.get_user_input()
                message = Message.user(text=user_input.text) if user_input.to_continue() else None
=======
        while message:  # Loop until no input (empty string).
            self.notifier.start()
            try:
                self.exchange.add(message)
                self.reply()  # Process the user message.
            except KeyboardInterrupt:
                self.interrupt_reply()
            except Exception:
                # rewind to right before the last user message
                self.exchange.rewind()
                print(traceback.format_exc())
                print(
                    "\n[red]The error above was an exception we were not able to handle.\n\n[/]"
                    + "These errors are often related to connection or authentication\n"
                    + "We've removed the conversation up to the most recent user message"
                    + " - [yellow]depending on the error you may be able to continue[/]"
                )
            self.notifier.stop()
            save_latest_session(self.session_file_path, self.exchange.messages)
            print()  # Print a newline for separation.
            user_input = self.prompt_session.get_user_input()
            message = Message.user(text=user_input.text) if user_input.to_continue() else None
>>>>>>> 8276e9b0

        self._log_cost()

    def reply(self) -> None:
        """Reply to the last user message, calling tools as needed"""
        self.status_indicator.update("responding")
        response = self.exchange.generate()

        if response.text:
            print(Markdown(response.text))

        while response.tool_use:
            content = []
            for tool_use in response.tool_use:
                tool_result = self.exchange.call_function(tool_use)
                content.append(tool_result)
            self.exchange.add(Message(role="user", content=content))
            self.status_indicator.update("responding")
            response = self.exchange.generate()

            if response.text:
                print(Markdown(response.text))

    def interrupt_reply(self) -> None:
        """Recover from an interruption at an arbitrary state"""
        # Default recovery message if no user message is pending.
        recovery = "We interrupted before the next processing started."
        if self.exchange.messages and self.exchange.messages[-1].role == "user":
            # If the last message is from the user, remove it.
            self.exchange.messages.pop()
            recovery = "We interrupted before the model replied and removed the last message."

        if (
            self.exchange.messages
            and self.exchange.messages[-1].role == "assistant"
            and self.exchange.messages[-1].tool_use
        ):
            content = []
            # Append tool results as errors if interrupted.
            for tool_use in self.exchange.messages[-1].tool_use:
                content.append(
                    ToolResult(
                        tool_use_id=tool_use.id,
                        output="Interrupted by the user to make a correction",
                        is_error=True,
                    )
                )
            self.exchange.add(Message(role="user", content=content))
            recovery = f"We interrupted the existing call to {tool_use.name}. How would you like to proceed?"
            self.exchange.add(Message.assistant(recovery))
        # Print the recovery message with markup for visibility.
        print(f"[yellow]{recovery}[/]")

    @property
    def session_file_path(self) -> Path:
        return session_path(self.name)

    def load_session(self) -> List[Message]:
        return read_or_create_file(self.session_file_path)

    def _log_cost(self) -> None:
        get_logger().info(get_total_cost_message(self.exchange.get_token_usage()))
        print(f"[dim]you can view the cost and token usage in the log directory {LOG_PATH}")


if __name__ == "__main__":
    session = Session()<|MERGE_RESOLUTION|>--- conflicted
+++ resolved
@@ -74,28 +74,8 @@
         self.notifier = SessionNotifier(self.status_indicator)
         self.profile = load_profile(profile)
 
-<<<<<<< HEAD
-        self.exchange = build_exchange(profile=self.profile, notifier=self.notifier)
-
-        if name is not None and self.session_file_path.exists():
-            messages = self.load_session()
-
-            if messages and messages[-1].role == "user":
-                if type(messages[-1].content[-1]) is Text:
-                    # remove the last user message
-                    messages.pop()
-                elif type(messages[-1].content[-1]) is ToolResult:
-                    # if we remove this message, we would need to remove
-                    # the previous assistant message as well. instead of doing
-                    # that, we just add a new assistant message to prompt the user
-                    messages.append(Message.assistant(RESUME_MESSAGE))
-            if messages and type(messages[-1].content[-1]) is ToolUse:
-                # remove the last request for a tool to be used
-                messages.pop()
-=======
-        self.exchange = create_exchange(profile=load_profile(profile), notifier=self.notifier)
+        self.exchange = create_exchange(profile=self.profile, notifier=self.notifier)
         setup_logging(log_file_directory=LOG_PATH, log_level=log_level)
->>>>>>> 8276e9b0
 
         self.exchange.messages.extend(self._get_initial_messages())
 
@@ -184,7 +164,6 @@
         print(f"[dim]saving to {self.session_file_path}")
         print()
         message = self.process_first_message()
-<<<<<<< HEAD
         with self.setup_language_server()() as _:
             while message:  # Loop until no input (empty string).
                 self.notifier.start()
@@ -204,34 +183,11 @@
                         + " - [yellow]depending on the error you may be able to continue[/]"
                     )
                 self.notifier.stop()
+                save_latest_session(self.session_file_path, self.exchange.messages)
 
                 print()  # Print a newline for separation.
                 user_input = self.prompt_session.get_user_input()
                 message = Message.user(text=user_input.text) if user_input.to_continue() else None
-=======
-        while message:  # Loop until no input (empty string).
-            self.notifier.start()
-            try:
-                self.exchange.add(message)
-                self.reply()  # Process the user message.
-            except KeyboardInterrupt:
-                self.interrupt_reply()
-            except Exception:
-                # rewind to right before the last user message
-                self.exchange.rewind()
-                print(traceback.format_exc())
-                print(
-                    "\n[red]The error above was an exception we were not able to handle.\n\n[/]"
-                    + "These errors are often related to connection or authentication\n"
-                    + "We've removed the conversation up to the most recent user message"
-                    + " - [yellow]depending on the error you may be able to continue[/]"
-                )
-            self.notifier.stop()
-            save_latest_session(self.session_file_path, self.exchange.messages)
-            print()  # Print a newline for separation.
-            user_input = self.prompt_session.get_user_input()
-            message = Message.user(text=user_input.text) if user_input.to_continue() else None
->>>>>>> 8276e9b0
 
         self._log_cost()
 
